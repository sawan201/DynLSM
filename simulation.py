import numpy as np  # Import NumPy for numerical operations and array handling
<<<<<<< HEAD
import conditionalposteriors as cond  # Import the Conditionals module 
=======
import conditionalposteriors as cond  # Import the Conditionals module (your modeling functions)
>>>>>>> 0aecf6e7
import gibbs as gibbs  # Import the Gibbs sampling module

'''
Helper Functions
These functions are used to compute hyperparameters and perform operations needed for the simulation.
'''

def compute_phi_tau(X1, scale=1.05):  # Define a function to compute the phi_tau hyperparameter
    n, p = X1.shape  # Unpack the number of actors (n) and latent dimensions (p)
    sum_sq = np.sum(X1**2)  # Compute the sum of squared entries of the initial positions
    return scale * (sum_sq / (n * p))  # Scale by 1.05 (default) and normalize by n*p

def scaled_inverse_norm(X1, i):  # Define a function to compute the scaled inverse norm for actor i
    n = X1.shape[0]  # Number of actors
    norms_inv = 1.0 / np.linalg.norm(X1, axis=1)  # Inverse of the Euclidean norm for each actor's vector
    return n * norms_inv[i] / np.max(norms_inv)  # Scale by n and normalize by the maximum inverse norm

def sigmoid(x):  # Define the sigmoid (logistic) function to squash values into [0, 1]
    return 1.0 / (1.0 + np.exp(-x))  # Compute 1 / (1 + exp(-x))

'''
Main Function
'''

def main():  # Main function to run the simulation and sampling
    T, n, p = 10, 100, 2  # Set time points (T), number of actors (n), and latent space dimensions (p)
    SigmaSq = 1.0 / (5 * n)**2  # Compute the step-size variance for latent position draws

    # Pre-allocate the latent positions array of shape (T, n, p)
    LargeX = np.zeros((T, n, p))

    # Simulate latent positions over time
    for t in range(T):  # Loop over each time point
        for i in range(n):  # Loop over each actor
            mu = 0.0 if t == 0 else LargeX[t-1, i]  # If t=0, center at origin; otherwise use last position
            LargeX[t, i] = np.random.normal(loc=mu, scale=SigmaSq, size=p)  # Sample from N(mu, SigmaSq)

    # Extract the initial positions and compute phi_tau
    X1 = LargeX[0]  # Initial positions at time t=0
    phi_tau = compute_phi_tau(X1)  # Compute phi_tau using the helper function
   

    # Fit or sample from the conditional model using the hyperparameters
    P = cond.conditionals(
        theta_tau=2.05,  # Shape parameter for tau^2 prior
        phi_tau=phi_tau,  # Scale parameter for tau^2 prior
        theta_sig=9.0,  # Shape parameter for sigma^2 prior
        phi_sig=1.5,  # Scale parameter for sigma^2 prior
        nu_in=0.0,  # Additional model hyperparameters
        xi_in=1.0,
        nu_out=0.0,
        xi_out=1.0
    )

    # Initialize an adjacency tensor Y of shape (T, n, n) with zeros
    Y = np.zeros((T, n, n), dtype=int)

    # Create the Y adjacency tensor by sampling edges
    for t in range(T):  # Loop over time points
        for i in range(n):  # Loop over actor i
            r_i = scaled_inverse_norm(X1, i)  # Compute radius/influence for actor i
            for j in range(n):  # Loop over actor j
                if i == j:  # Skip self-edges
                    continue  # Continue to next j

                r_j = scaled_inverse_norm(X1, j)  # Compute radius/influence for actor j

                # Compute the linear predictor (log-odds) for the edge probability
                eta = P.eta(
                    beta_in=1.0,  # Input effect parameter
                    beta_out=2.0,  # Output effect parameter
                    r_i=r_i,  # Radius for actor i
                    r_j=r_j,  # Radius for actor j
                    X_i=LargeX[t, i],  # Latent position of actor i at time t
                    X_j=LargeX[t, j]  # Latent position of actor j at time t
                )

                # Testing output of the eta calculation
                print(f"t={t}, i={i}, j={j}, r_i={r_i:.4f}, r_j={r_j:.4f}, eta={eta:.4f}")

                # Convert log-odds to probability via the sigmoid function
                prob = sigmoid(eta)  # Probability of an edge occurring

                # Sample the edge as a Bernoulli trial
                Y[t, i, j] = np.random.binomial(n=1, p=prob)  # Draw 0 or 1

   

    X_new, R_new, tauSq_new, sigmaSq_new, betaIN_new, betaOUT_new = gibbs.RunBinaryGibbs(
        Y=Y,  # The sampled adjacency tensor
        ns=n,
        p=2,
        modelType="binary",  # Model type for Gibbs sampling
        initType="base",  # Initialization type for Gibbs sampling
        nuIN=0.0,
        etaIN=1.0,
        nuOUT=0.0,
        etaOUT=1.0,
        thetaSigma=9.0,  # Shape parameter for sigma^2 prior
        phiSigma=1.5,  # Scale parameter for sigma^2 prior
        thetaTau=2.05,  # Shape parameter for tau^2 prior
        phiTau=phi_tau,  # Scale parameter for tau^2 prior
        alphas=None,  # Not sure what to put here, assuming None for now   
        randomWalkVariance=9.0  # Variance for the random walk proposal
    )

    print("Gibbs sampling results:")  # Label the output
    print("X_new:", X_new)  # Display the sampled latent positions
    print("R_new:", R_new)  # Display the sampled reach (radii)     
    print("tauSq_new:", tauSq_new)  # Display the sampled tau^2
    print("sigmaSq_new:", sigmaSq_new)  # Display the sampled sigma^2       
    print("betaIN_new:", betaIN_new)  # Display the sampled beta_IN
    print("betaOUT_new:", betaOUT_new)  # Display the sampled beta_OUT
    # Note: The alphas parameter is not used in the Gibbs sampling call,


    #The rest of the program may not work right now, as it is not fully implemented.

    betaIN_ = (1.0/n) * np.sum(betaIN_new)
    betaOUT_ = (1.0/n) * np.sum(betaOUT_new)    
    r_ = (1.0/n) * np.sum(R_new, axis=0)  # Average radius across actors
    tauSq_ = (1.0/n) * np.sum(tauSq_new)  # Average tau^2 across actors
    sigmaSq_ = (1.0/n) * np.sum(sigmaSq_new)  # Average sigma^2 across actors   


# Entry point check: only run main() if this script is executed directly
if __name__ == "__main__":  # Check if script is main program
    main()  # Call the main function to execute<|MERGE_RESOLUTION|>--- conflicted
+++ resolved
@@ -1,9 +1,5 @@
 import numpy as np  # Import NumPy for numerical operations and array handling
-<<<<<<< HEAD
-import conditionalposteriors as cond  # Import the Conditionals module 
-=======
-import conditionalposteriors as cond  # Import the Conditionals module (your modeling functions)
->>>>>>> 0aecf6e7
+import Conditionals as cond  # Import the Conditionals module (your modeling functions)
 import gibbs as gibbs  # Import the Gibbs sampling module
 
 '''
